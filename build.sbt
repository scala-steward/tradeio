ThisBuild / scalaVersion := "2.13.6"
ThisBuild / version := "0.0.1"
ThisBuild / organization := "dev.tradex"
ThisBuild / organizationName := "tradex"

ThisBuild / scalafixDependencies += Dependencies.organizeImports

resolvers += Resolver.sonatypeRepo("snapshots")

lazy val root = (project in file("."))
  .settings(
    name := "tradeio"
  )
  .aggregate(core)

lazy val core = (project in file("modules/core")).settings(
  name := "tradeio-core",
  commonSettings,
  // compilerOptions,
  consoleSettings,
  // typeSystemEnhancements,
  dependencies
)

lazy val commonSettings = Seq(
  scalafmtOnCompile := true,
  scalacOptions ++= List("-Ymacro-annotations", "-Yrangepos", "-Wconf:cat=unused:info"),
  resolvers += Resolver.sonatypeRepo("snapshots")
)

lazy val consoleSettings = Seq(
  scalacOptions in (Compile, console) -= "-Ywarn-unused-import"
)

lazy val compilerOptions = {
  val commonOptions = Seq(
    "-unchecked",
    "-deprecation",
    "-encoding",
    "utf8",
    "-target:jvm-1.8",
    "-feature",
    "-language:implicitConversions",
    "-language:higherKinds",
    "-language:existentials",
    "-language:postfixOps",
    "-Ywarn-value-discard",
    "-Ymacro-annotations",
    "-Ywarn-unused:imports"
  )

  scalacOptions ++= commonOptions
}

<<<<<<< HEAD
lazy val typeSystemEnhancements =
  addCompilerPlugin("org.typelevel" %% "kind-projector" % "0.11.0" cross CrossVersion.full)
=======
// lazy val typeSystemEnhancements = 
  // addCompilerPlugin("org.typelevel" %% "kind-projector" % "0.11.0" cross CrossVersion.full)
>>>>>>> 511f0140

lazy val dependencies =
  libraryDependencies ++= Dependencies.tradeioDependencies

addCommandAlias("runLinter", ";scalafixAll --rules OrganizeImports")<|MERGE_RESOLUTION|>--- conflicted
+++ resolved
@@ -52,13 +52,8 @@
   scalacOptions ++= commonOptions
 }
 
-<<<<<<< HEAD
-lazy val typeSystemEnhancements =
-  addCompilerPlugin("org.typelevel" %% "kind-projector" % "0.11.0" cross CrossVersion.full)
-=======
 // lazy val typeSystemEnhancements = 
   // addCompilerPlugin("org.typelevel" %% "kind-projector" % "0.11.0" cross CrossVersion.full)
->>>>>>> 511f0140
 
 lazy val dependencies =
   libraryDependencies ++= Dependencies.tradeioDependencies
