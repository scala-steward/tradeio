import sbt._
import Keys._
import Versions._
import _root_.sbt.librarymanagement.Http

object Dependencies {

  def derevo(artifact: String): ModuleID    = "tf.tofu"           %% s"derevo-$artifact"    % derevoVersion
  def circe(artifact: String): ModuleID     = "io.circe"          %% s"circe-$artifact"     % circeVersion
  def http4s(artifact: String): ModuleID    = "org.http4s"        %% s"http4s-$artifact"    % http4sVersion
  def cormorant(artifact: String): ModuleID = "io.chrisdavenport" %% s"cormorant-$artifact" % cormorantVersion

  object Misc {
    val newtype = "io.estatico"   %% "newtype"  % newtypeVersion
    val squants = "org.typelevel" %% "squants"  % squantsVersion
    val fs2Core = "co.fs2"        %% "fs2-core" % fs2Version
    val fs2IO   = "co.fs2"        %% "fs2-io"   % fs2Version
  }

  object Refined {
    val refinedCore      = "eu.timepit" %% "refined"           % refinedVersion
    val refinedCats      = "eu.timepit" %% "refined-cats"      % refinedVersion
    val refinedShapeless = "eu.timepit" %% "refined-shapeless" % refinedVersion
  }

  object Circe {
    val circeCore    = circe("core")
    val circeGeneric = circe("generic")
    val circeParser  = circe("parser")
    val circeRefined = circe("refined")
  }

  object Derevo {
    val derevoCore          = derevo("core")
    val derevoCats          = derevo("cats")
    val derevoCiris         = derevo("ciris")
    val derevoCirce         = derevo("circe")
    val derevoCirceMagnolia = derevo("circe-magnolia")
  }

  object Cormorant {
    val core    = cormorant("core")
    val generic = cormorant("generic")
    val parser  = cormorant("parser")
    val refined = cormorant("refined")
    val fs2     = cormorant("fs2")
  }

  object Cats {
    val cats       = "org.typelevel" %% "cats-core"   % catsVersion
    val catsEffect = "org.typelevel" %% "cats-effect" % catsEffectVersion
  }

  object Skunk {
    val skunkCore  = "org.tpolecat" %% "skunk-core"  % skunkVersion
    val skunkCirce = "org.tpolecat" %% "skunk-circe" % skunkVersion
  }

  object Ciris {
    val cirisCore    = "is.cir" %% "ciris"            % cirisVersion
    val cirisEnum    = "is.cir" %% "ciris-enumeratum" % cirisVersion
    val cirisRefined = "is.cir" %% "ciris-refined"    % cirisVersion
    val cirisCirce   = "is.cir" %% "ciris-circe"      % cirisVersion
    val cirisSquants = "is.cir" %% "ciris-squants"    % cirisVersion
  }

  object Http4s {
    val http4sDsl    = http4s("dsl")
    val http4sServer = http4s("ember-server")
    val http4sClient = http4s("ember-client")
    val http4sCirce  = http4s("circe")
  }

  val http4sJwtAuth = "dev.profunktor" %% "http4s-jwt-auth" % http4sJwtAuthVersion

  val monocleCore = "dev.optics"      %% "monocle-core" % monocleVersion
  val javaxCrypto = "javax.xml.crypto" % "jsr105-api"   % javaxCryptoVersion

  val flywayDb = "org.flywaydb"   % "flyway-core"    % "5.2.4"
  val log4cats = "org.typelevel" %% "log4cats-slf4j" % log4catsVersion

  val redis4catsEffects  = "dev.profunktor" %% "redis4cats-effects"  % redis4catsVersion
  val redis4catsLog4cats = "dev.profunktor" %% "redis4cats-log4cats" % redis4catsVersion

  // Runtime
  val logback = "ch.qos.logback" % "logback-classic" % logbackVersion % Runtime

  val kindProjector = compilerPlugin("org.typelevel" %% "kind-projector" % "0.13.1" cross CrossVersion.full)

  // Scalafix rules
  val organizeImports = "com.github.liancheng" %% "organize-imports" % organizeImportsVersion

  val commonDependencies: Seq[ModuleID] = Seq(Cats.cats, Cats.catsEffect)

<<<<<<< HEAD
  val tradeioDependencies: Seq[ModuleID] =
    commonDependencies ++ Seq(kindProjector) ++
      Seq(Misc.newtype, Misc.squants) ++
=======
  val tradeioDependencies: Seq[ModuleID] = 
    commonDependencies ++ Seq(kindProjector) ++
      Seq(Misc.newtype, Misc.squants) ++ 
>>>>>>> 511f0140
      Seq(Derevo.derevoCore, Derevo.derevoCats, Derevo.derevoCiris, Derevo.derevoCirceMagnolia) ++
      Seq(monocleCore) ++
      Seq(Refined.refinedCore, Refined.refinedCats, Refined.refinedShapeless) ++
      Seq(Ciris.cirisCore, Ciris.cirisEnum, Ciris.cirisRefined, Ciris.cirisCirce, Ciris.cirisSquants) ++
      Seq(Cormorant.core, Cormorant.generic, Cormorant.parser, Cormorant.refined) ++
      Seq(Skunk.skunkCore, Skunk.skunkCirce) ++ Seq(log4cats, logback) ++
      Seq(Http4s.http4sServer, Http4s.http4sClient, Http4s.http4sDsl, Http4s.http4sCirce) ++
      Seq(http4sJwtAuth) ++
      Seq(redis4catsEffects, redis4catsLog4cats) ++
      Seq(Circe.circeCore, Circe.circeGeneric, Circe.circeParser, Circe.circeRefined)
}<|MERGE_RESOLUTION|>--- conflicted
+++ resolved
@@ -92,15 +92,9 @@
 
   val commonDependencies: Seq[ModuleID] = Seq(Cats.cats, Cats.catsEffect)
 
-<<<<<<< HEAD
-  val tradeioDependencies: Seq[ModuleID] =
-    commonDependencies ++ Seq(kindProjector) ++
-      Seq(Misc.newtype, Misc.squants) ++
-=======
   val tradeioDependencies: Seq[ModuleID] = 
     commonDependencies ++ Seq(kindProjector) ++
       Seq(Misc.newtype, Misc.squants) ++ 
->>>>>>> 511f0140
       Seq(Derevo.derevoCore, Derevo.derevoCats, Derevo.derevoCiris, Derevo.derevoCirceMagnolia) ++
       Seq(monocleCore) ++
       Seq(Refined.refinedCore, Refined.refinedCats, Refined.refinedShapeless) ++
